--- conflicted
+++ resolved
@@ -4,13 +4,8 @@
   - ../../base
   - scheduler.yaml
 images:
-<<<<<<< HEAD
   - name: quay.io/topolvm/topolvm-with-sidecar
-    newTag: 0.6.0
-=======
-  - name: quay.io/topolvm/topolvm
     newTag: 0.7.0
->>>>>>> 092bf010
 configMapGenerator:
   - name: scheduler-options
     namespace: topolvm-system
